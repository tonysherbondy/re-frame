--- conflicted
+++ resolved
@@ -1,8 +1,5 @@
 ## Unreleased
 
-<<<<<<< HEAD
-- Fix `re-frame.std-interceptors/on-changes` to work even if effect handler does not set `:db`. [#341](https://github.com/Day8/re-frame/pull/341)
-=======
 #### New
 
   - improved [testing docs](https://github.com/Day8/re-frame/blob/master/docs/Testing.md)
@@ -12,6 +9,8 @@
 
  - [#357](https://github.com/Day8/re-frame/pull/357)
  - [#340](https://github.com/Day8/re-frame/pull/340)
+ - [#341](https://github.com/Day8/re-frame/pull/341) Fix `re-frame.std-interceptors/on-changes` to work even if effect handler does not set `:db`. 
+
  
 ## 0.9.4 (2017.06.01)
 
@@ -20,7 +19,6 @@
 - re-frame now supports self-hosted ClojureScript at an alpha/unofficial/experimental level. It may be removed in the future if it causes problems elsewhere. [#325](https://github.com/Day8/re-frame/pull/325)
 
 ## 0.9.3 (2017.05.15)
->>>>>>> 2057f2ed
 
 #### Breaking (previously undefined behaviour)
 
